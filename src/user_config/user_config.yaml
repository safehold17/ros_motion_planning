map: "warehouse"
world: "warehouse"
rviz_file: "sim_env.rviz"

robots_config:
  - robot1_type: "turtlebot3_waffle"
    robot1_global_planner: "a_star"
<<<<<<< HEAD
    robot1_local_planner: "lqr"
=======
    robot1_local_planner: "pid"
>>>>>>> 5b8271fa
    robot1_x_pos: "0.0"
    robot1_y_pos: "0.0"
    robot1_z_pos: "0.0"
    robot1_yaw: "0.0"

# * global planner
#   * graph_planner
#     * a_star
#     * jps
#     * gbfs
#     * dijkstra
#     * d_star
#     * lpa_star
#     * voronoi
#     * d_star_lite
#     * theta_star
#     * lazy_theta_star
#     * hybrid_a_star
#
#   * sample_planner
#     * rrt
#     * rrt_star
#     * rrt_connect
#     * informed_rrt
#     * quick_informed_rrt
#
#   * evolutionary_planner
#     * aco
#     * pso
#     * ga
#   * lazy_planner
#
# * local planner
#   * dwa
#   * pid
#   * apf
#   * rpp
#   * lqr
#   * static

plugins:
  pedestrians: "pedestrian_config.yaml"
  obstacles: "obstacles_config.yaml"
  map_layers: "map_layers_config.yaml"<|MERGE_RESOLUTION|>--- conflicted
+++ resolved
@@ -5,11 +5,7 @@
 robots_config:
   - robot1_type: "turtlebot3_waffle"
     robot1_global_planner: "a_star"
-<<<<<<< HEAD
     robot1_local_planner: "lqr"
-=======
-    robot1_local_planner: "pid"
->>>>>>> 5b8271fa
     robot1_x_pos: "0.0"
     robot1_y_pos: "0.0"
     robot1_z_pos: "0.0"
